--- conflicted
+++ resolved
@@ -13,11 +13,8 @@
 [here](https://github.com/grpc/grpc/blob/master/doc/naming.md).
 If a scheme of `https` is used then client transport security is enabled and overrides the `insecure` setting.
 
-<<<<<<< HEAD
-=======
 - `num_streams` (default = `2`): the number of grpc streams that send the gRPC requests.
 
->>>>>>> 293f1b4e
 By default, TLS is enabled and must be configured under `tls:`: 
 
 - `insecure` (default = `false`): whether to enable client transport security for
@@ -35,20 +32,12 @@
 ```yaml
 exporters:
   skywalking:
-<<<<<<< HEAD
-    endpoint: "2.3.4.5:11800"
-    tls:
-      insecure: true      
-  skywalking/2:
-    endpoint: "1.2.3.4:11800"
-=======
     endpoint: "192.168.1.5:11800"
     tls:
       insecure: true  
     num_streams: 5  
   skywalking/2:
     endpoint: "10.18.7.4:11800"
->>>>>>> 293f1b4e
     compression: "on"
     tls:
       cert_file: file.cert
